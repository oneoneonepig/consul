--- conflicted
+++ resolved
@@ -1163,11 +1163,7 @@
 		ns.Port = 0
 
 		err := ns.ValidateForAgent()
-<<<<<<< HEAD
-		assert.True(t, err == nil)
-=======
 		assert.NoError(t, err)
->>>>>>> 58eed6b0
 	})
 }
 
