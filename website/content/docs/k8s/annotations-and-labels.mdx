---
layout: docs
page_title: Annotations and Labels
description: >-
  Annotations and labels configure Consul sidecar properties and injection behavior when scheduling Kubernetes clusters. Learn about the annotations and labels that enable Consul’s service mesh and secure upstream communication on k8s in this reference guide.
---

# Annotations and Labels

## Overview

Consul on Kubernetes provides a few options for customizing how connect-inject behavior should be configured.
This allows the user to configure natively configure Consul on select Kubernetes resources (i.e. pods, services).

- [Annotations](#annotations)
- [Labels](#labels)

## Annotations

The following Kubernetes resource annotations could be used on a pod to control connect-inject behavior:

- `consul.hashicorp.com/connect-inject` - If this is "true" then injection
  is enabled. If this is "false" then injection is explicitly disabled.
  The default injector behavior requires pods to opt-in to injection by
  specifying this value as "true". This default can be changed in the
  injector's configuration if desired.

- `consul.hashicorp.com/transparent-proxy` - If this is "true", this Pod
  will run with transparent proxy enabled. This means you can use Kubernetes
  DNS to access upstream services and all inbound and outbound traffic within
  the pod is redirected to go through the proxy.

- `consul.hashicorp.com/transparent-proxy-overwrite-probes` - If this is "true"
  and transparent proxy is enabled, the Connect injector will overwrite Kubernetes
  HTTP probes to point to the Envoy proxy.

- `consul.hashicorp.com/transparent-proxy-exclude-inbound-ports` - A comma-separated
  list of inbound ports to exclude from traffic redirection when running in transparent proxy
  mode.

- `consul.hashicorp.com/transparent-proxy-exclude-outbound-cidrs` - A comma-separated
  list of outbound CIDRs to exclude from traffic redirection when running in transparent proxy
  mode.

- `consul.hashicorp.com/transparent-proxy-exclude-outbound-ports` - A comma-separated
  list of outbound ports to exclude from traffic redirection when running in transparent proxy
  mode.

- `consul.hashicorp.com/transparent-proxy-exclude-uids` - A comma-separated
  list of additional user IDs to exclude from traffic redirection when running in transparent proxy
  mode.

- `consul.hashicorp.com/connect-service` - For pods that accept inbound
  connections, this specifies the name of the service that is being
  served. This defaults to the name of the Kubernetes service associated with the pod.

  If using ACLs, this must be the same name as the Pod's `ServiceAccount`.

- `consul.hashicorp.com/connect-service-port` - For pods that accept inbound
  connections, this specifies the port to route inbound connections to. This
  is the port that the service is listening on. The service port defaults to
  the first exposed port on any container in the pod. If specified, the value
  can be the _name_ of a configured port, such as "http" or it can be a direct
  port value such as "8080". This is the port of the _service_, the proxy
  public listener will listen on a dynamic port.

- `consul.hashicorp.com/connect-service-upstreams` - The list of upstream
  services that this pod needs to connect to via Connect along with a static
  local port to listen for those connections. When transparent proxy is enabled,
  this annotation is optional. There are a few formats this annotation can take:

    - Unlabeled:
       Use the unlabeled annotation format to specify a service name, Consul Enterprise namespaces and partitions, and
       datacenters. To use [cluster peering](/docs/connect/cluster-peering/k8s) with upstreams, use the following
       labeled format.
      - Service name: Place the service name at the beginning of the annotation to specify the upstream service. You can
      also append the datacenter where the service is deployed (optional).
        ```yaml
        annotations:
          "consul.hashicorp.com/connect-service-upstreams":"[service-name]:[port]:[optional datacenter]"
        ```
<<<<<<< HEAD
      - Namespace (requires Consul Enterprise 1.7+): Upstream services may be running in a different namespace. Place
      the upstream namespace after the service name. For additional details about configuring the injector, refer to 
=======
      - Namespace (requires Consul Enterprise 1.7+): Upstream services may be running in different a namespace. Place
      the upstream namespace after the service name. For additional details about configuring the injector, refer to
>>>>>>> 4636ff92
      [Consul Enterprise Namespaces](#consul-enterprise-namespaces) .
        ```yaml
        annotations:
          "consul.hashicorp.com/connect-service-upstreams":"[service-name].[service-namespace]:[port]:[optional datacenter]"
        ```
        If the namespace is not specified, the annotation defaults to the namespace of the source service.
        If you are not using Consul Enterprise 1.7+, Consul interprets the value placed in the namespace position as part of the service name.

      - Admin partitions (requires Consul Enterprise 1.11+): Upstream services may be running in a different
        partition. You must specify the namespace when specifying a partition. Place the partition name after the namespace. If you specify the name of the datacenter (optional), it must be the local datacenter. Communicating across partitions using this method is only supported within a
        datacenter. For cross partition communication across datacenters, refer to [cluster
        peering](/docs/connect/cluster-peering/k8s).
        ```yaml
        annotations:
          "consul.hashicorp.com/connect-service-upstreams":"[service-name].[service-namespace].[service-partition]:[port]:[optional datacenter]"
        ```
    - [Prepared queries](/api-docs/query): Prepend the annotation
      with `prepared_query` and place the name of the query at the beginning of the string.
      ```yaml
      annotations:
        'consul.hashicorp.com/connect-service-upstreams': 'prepared_query:[query name]:[port]'
      ```

    - Labeled (requires Consul for Kubernetes v0.45.0+):
      The labeled format is required when using the cluster peering feature and specifying an upstream in another
      peer. You can specify a Consul Enterprise namespace, partition, or datacenter. The format supports only one peer, datacenter, or partition.
      - Service name: Place the service name at the beginning of the annotation followed by `.svc` to specify the upstream service.
        ```yaml
        annotations:
          "consul.hashicorp.com/connect-service-upstreams":"[service-name].svc:[port]"
        ```
      - Peer or datacenter: Place the peer or datacenter after `svc.` followed by either `peer` or `dc` and the port number.
        ```yaml
        annotations:
          "consul.hashicorp.com/connect-service-upstreams":"[service-name].svc.[service-peer].peer:[port]"
        ```
        ```yaml
        annotations:
          "consul.hashicorp.com/connect-service-upstreams":"[service-name].svc.[service-dc].dc:[port]"
        ```
      - Namespace (required Consul Enterprise): Place the namespace after `svc.` followed by `ns` and the port number.
        ```yaml
        annotations:
          "consul.hashicorp.com/connect-service-upstreams":"[service-name].svc.[service-namespace].ns:[port]"
        ```
        When specifying a peer, datacenter, or admin partition when namespaces are enabled, you must
        provide the namespace .
        ```yaml
        annotations:
          "consul.hashicorp.com/connect-service-upstreams":"[service-name].svc.[service-namespace].ns.[service-peer].peer:[port]"
        ```
        ```yaml
        annotations:
          "consul.hashicorp.com/connect-service-upstreams":"[service-name].svc.[service-namespace].ns.[service-partition].ap:[port]"
        ```
        ```yaml
        annotations:
          "consul.hashicorp.com/connect-service-upstreams":"[service-name].svc.[service-namespace].ns.[service-dc].dc:[port]"
        ```

    - Multiple upstreams: Delimit multiple services or upstreams with commas. You can specify any of the unlabeled, labeled, or prepared query formats when using the supported versions for the formats.

      ```yaml
      annotations:
        "consul.hashicorp.com/connect-service-upstreams":"[service-name]:[port]:[optional datacenter],[service-name]:[port]:[optional datacenter]"
      ```

      ```yaml
      annotations:
        "consul.hashicorp.com/connect-service-upstreams":"[service-name]:[port]:[optional datacenter],prepared_query:[query name]:[port],[service-name].svc:[port]"
      ```

- `consul.hashicorp.com/envoy-extra-args` - A space-separated list of [arguments](https://www.envoyproxy.io/docs/envoy/latest/operations/cli)
  to be passed to the injected envoy binary.

  ```yaml
  annotations:
    consul.hashicorp.com/envoy-extra-args: '--log-level debug --disable-hot-restart'
  ```

- `consul.hashicorp.com/kubernetes-service` - Specifies the name of the Kubernetes service used for Consul service registration.
  This is useful when multiple Kubernetes services reference the same deployment. Any service that does not match the name
  specified in this annotation is ignored. When not specified no service is ignored.

  ```yaml
  annotations:
    consul.hashicorp.com/kubernetes-service: 'service-name-to-use'
  ```

- `consul.hashicorp.com/service-tags` - A comma separated list of tags that will
  be applied to the Consul service and its sidecar.

  ```yaml
  annotations:
    consul.hashicorp.com/service-tags: foo,bar,baz
  ```

  If you need your tag to have a comma in it you can escape the comma with `\,`. For example,
  `consul.hashicorp.com/service-tags: foo\,bar\,baz` will become the single tag `foo,bar,baz`.

- `consul.hashicorp.com/service-meta-<YOUR_KEY>` - Set Consul meta key/value
  pairs that will be applied to the Consul service and its sidecar.
  The key will be what comes after `consul.hashicorp.com/service-meta-`, e.g.
  `consul.hashicorp.com/service-meta-foo: bar` will result in `foo: bar`.

  ```yaml
  annotations:
    consul.hashicorp.com/service-meta-foo: baz
    consul.hashicorp.com/service-meta-bar: baz
  ```

- `consul.hashicorp.com/sidecar-proxy-` - Override default resource settings for
  the sidecar proxy container.
  The defaults are set in Helm config via the [`connectInject.sidecarProxy.resources`](/docs/k8s/helm#v-connectinject-sidecarproxy-resources) key.

  - `consul.hashicorp.com/sidecar-proxy-cpu-limit` - Override the default CPU limit.
  - `consul.hashicorp.com/sidecar-proxy-cpu-request` - Override the default CPU request.
  - `consul.hashicorp.com/sidecar-proxy-memory-limit` - Override the default memory limit.
  - `consul.hashicorp.com/sidecar-proxy-memory-request` - Override the default memory request.

- `consul.hashicorp.com/consul-envoy-proxy-concurrency` - Override the default envoy worker thread count. This should be set low for sidecar
  use cases and can be raised for edge proxies like gateways.

- `consul.hashicorp.com/consul-sidecar-` - Override default resource settings for
  the `consul-sidecar` container.
  The defaults are set in Helm config via the [`global.consulSidecarContainer.resources`](/docs/k8s/helm#v-global-consulsidecarcontainer) key.

  - `consul.hashicorp.com/consul-sidecar-cpu-limit` - Override the default CPU limit.
  - `consul.hashicorp.com/consul-sidecar-cpu-request` - Override the default CPU request.
  - `consul.hashicorp.com/consul-sidecar-memory-limit` - Override the default memory limit.
  - `consul.hashicorp.com/consul-sidecar-memory-request` - Override the default memory request.

- `consul.hashicorp.com/enable-metrics` - Override the default Helm value [`connectInject.metrics.defaultEnabled`](/docs/k8s/helm#v-connectinject-metrics-defaultenabled).
- `consul.hashicorp.com/enable-metrics-merging` - Override the default Helm value [`connectInject.metrics.defaultEnableMerging`](/docs/k8s/helm#v-connectinject-metrics-defaultenablemerging).
- `consul.hashicorp.com/merged-metrics-port` - Override the default Helm value [`connectInject.metrics.defaultMergedMetricsPort`](/docs/k8s/helm#v-connectinject-metrics-defaultmergedmetricsport).
- `consul.hashicorp.com/prometheus-scrape-port` - Override the default Helm value [`connectInject.metrics.defaultPrometheusScrapePort`](/docs/k8s/helm#v-connectinject-metrics-defaultprometheusscrapeport).
- `consul.hashicorp.com/prometheus-scrape-path` - Override the default Helm value [`connectInject.metrics.defaultPrometheusScrapePath`](/docs/k8s/helm#v-connectinject-metrics-defaultprometheusscrapepath).
- `consul.hashicorp.com/prometheus-ca-file` - Local filesystem path to a CA file for Envoy to use
  when serving TLS on the Prometheus metrics endpoint. Only applicable when `envoy_prometheus_bind_addr`
  is set in proxy config.
- `consul.hashicorp.com/prometheus-ca-path` - Local filesystem path to a directory of CA certificates
  for Envoy to use when serving TLS on the Prometheus metrics endpoint. Only applicable when
  `envoy_prometheus_bind_addr` is set in proxy config.
- `consul.hashicorp.com/prometheus-cert-file` - Local filesystem path to a certificate file for Envoy to use
  when serving TLS on the Prometheus metrics endpoint. Only applicable when `envoy_prometheus_bind_addr`
  is set in proxy config.
- `consul.hashicorp.com/prometheus-key-file` - Local filesystem path to a private key file for Envoy to use
  when serving TLS on the Prometheus metrics endpoint. Only applicable when `envoy_prometheus_bind_addr`
  is set in proxy config.
- `consul.hashicorp.com/service-metrics-port` - Set the port where the Connect service exposes metrics.
- `consul.hashicorp.com/service-metrics-path` - Set the path where the Connect service exposes metrics.
- `consul.hashicorp.com/connect-inject-mount-volume` - Comma separated list of container names to mount the connect-inject volume into. The volume will be mounted at `/consul/connect-inject`. The connect-inject volume contains Consul internals data needed by the other sidecar containers, for example the `consul` binary, and the Pod's Consul ACL token. This data can be valuable for advanced use-cases, such as making requests to the Consul API from within application containers.
- `consul.hashicorp.com/consul-sidecar-user-volume` - JSON objects as specified by the [Volume pod spec](https://kubernetes.io/docs/reference/generated/kubernetes-api/v1.24/#volume-v1-core), that define volumes to add to the Envoy sidecar.
  ```yaml
  annotations:
    "consul.hashicorp.com/consul-sidecar-user-volume": "[{\"name\": \"secrets-data\", \"hostPath\": "[{\"path\": \"/mnt/secrets-path\"}]"}]"
  ```
- `consul.hashicorp.com/consul-sidecar-user-volume-mount` - JSON objects as specified by the [Volume mount pod spec](https://kubernetes.io/docs/reference/generated/kubernetes-api/v1.24/#volumemount-v1-core), that define volumeMounts to add to the Envoy sidecar.
  ```yaml
  annotations:
    "consul.hashicorp.com/consul-sidecar-user-volume-mount": "[{\"name\": \"secrets-store-mount\", \"mountPath\": \"/mnt/secrets-store\"}]"
  ```

## Labels

Resource labels could be used on a Kubernetes service to control connect-inject behavior.

- `consul.hashicorp.com/service-ignore` - This label can be set on a Kubernetes Service.
  If set to "true", the service will not be used to register a Consul endpoint. This can be
  useful in cases where 2 or more services point to the same deployment. Consul cannot register
  multiple endpoints to the same deployment. This label can be used to tell the endpoint
  registration to ignore all services except for the one which should be used for routing requests
  using Consul.
<|MERGE_RESOLUTION|>--- conflicted
+++ resolved
@@ -79,13 +79,10 @@
         annotations:
           "consul.hashicorp.com/connect-service-upstreams":"[service-name]:[port]:[optional datacenter]"
         ```
-<<<<<<< HEAD
+
       - Namespace (requires Consul Enterprise 1.7+): Upstream services may be running in a different namespace. Place
       the upstream namespace after the service name. For additional details about configuring the injector, refer to 
-=======
-      - Namespace (requires Consul Enterprise 1.7+): Upstream services may be running in different a namespace. Place
-      the upstream namespace after the service name. For additional details about configuring the injector, refer to
->>>>>>> 4636ff92
+
       [Consul Enterprise Namespaces](#consul-enterprise-namespaces) .
         ```yaml
         annotations:
