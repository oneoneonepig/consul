---
layout: docs
page_title: Access Control List (ACL) Overview
description: >-
  This topic describes provides an overview of the optional access control list (ACL) system shipped with Consul. The ACL system authenticates requests and authorizes access to resources. It is used by the UI, API, and CLI for service-to-service communication and agent-to-agent communication.
---

# Access Control List (ACL) Overview

<<<<<<< HEAD
This topic describes core concepts associated with the optioal access control list (ACL) system shipped with Consul. ACLs authenticate requests and authorize access to resources. They also control access to the Consul UI, API, and CLI, as well as secure service-to-service and agent-to-agent communication.
=======
This topic describes core concepts associated with the optional access control list (ACL) system shipped with Consul. ACLs authenticate requests and authorize access to resources. They also control access to the Consul UI, API, and CLI, as well as secure service-to-service and agent-to-agent communication.
>>>>>>> 6fe7b5cc

Refer to the following tutorials for step-by-step instructions on how to get started using ACLs:

- [Bootstrap and Explore ACLs]
- [Secure Consul with ACLs]
- [Troubleshoot the ACL System](https://learn.hashicorp.com/tutorials/consul/access-control-troubleshoot)

[bootstrap and explore acls]: https://learn.hashicorp.com/tutorials/consul/access-control-setup?utm_source=consul.io&utm_medium=docs
[secure consul with acls]: https://learn.hashicorp.com/tutorials/consul/access-control-setup-production?utm_source=consul.io&utm_medium=docs

Refer to the [ACL API reference](/api-docs/acl) and [ACL CLI reference](/commands/acl) for additional usage information.

## Workflow Overview

Implementations may vary depending on the needs of the organization, but the following procedure describes the basic workflow for for creating and implementing ACLs:

1. The person responsible for administrating ACLs in your organization specifies one or more authentication rules to define a [policy](#policies).
1. The ACL administrator uses the Consul API to generate and link a [token](#tokens) to one or more policies. The following diagram illustrates the relationship between rules, policies, and tokens:

  ![ACL system component relationships](/img/acl-token-policy-rule-relationship.png)

  The ACL administrator can create and link additional artifacts to tokens, such as [service identities](#service-identities), [node identities](#node-identities), and [roles](#roles) that enable policies to accommodate more complex requirements.

1. Tokens are distributed to end users and incorporated into their services.
1. Agents and services present the token when making requests.
1. Consul evaluates the token to determine if the request has permission to interact with the requested resource.

## Tokens

ACL tokens are the core method of authentication in Consul. Tokens contain several attributes, but the value of the `SecretID` field (sometimes referred to as the ACL token) is the attribute that you or your service must include to identify the person or system making the request. Your ACL administrator may also use the token's `AccessorID` for audit logging purposes.

Refer to the following topics for details about tokens:

- [Tokens](/docs/security/acl/acl-tokens)
- [ACL token command line](/commands/acl/token)
- [ACL tokens API](/api-docs/acl/tokens)

## Policies

An ACL policy is a set of rules that grant or deny access to resources in the network.
The person responsible for administrating ACLs in your organization will assemble and create policies and link them to tokens.
Tokens are the artifacts distributed to users so that they can be implemented.
In addition to the rules that authenticate access to services, several attributes may be assigned policies that determine their scope.

Refer to the following topics for details about policies:

- [Policies](/docs/security/acl/acl-policies)
- [ACL policy command line](/commands/acl/policy)
- [ACL policy API](/api-docs/acl/policies)

## Roles

A role is a collection of policies that your ACL administrator can link to a token.
They enable you to reuse policies by decoupling the policies from the token distributed to team members.
Instead, the token is linked to the role, which is able to hold several policies that can be updated asynchronously without distributing new tokens to users.
As a result, roles can provide a more convenient authentication infrastrcture than creating unique policies and tokens for each requester.

Refer to the [Roles](/docs/security/acl/acl-roles) topic for additional information.

## Service Identities

Service identities are configuration blocks that you can add to role configurations or specify when linking tokens to policies. The are used during the authorization process to automatically generate a policy for the service(s) specifed. The policy will be linked to the role or token so that the service(s) can _be discovered_ and _discover other healthy service instances_ in a service mesh.

Service identities enable you to quickly construct policies for services, rather than creating identical polices for each service.

Refer to the following topics for additional information about service identities:

- [Service Identities](/docs/security/acl/acl-roles#service-identities)
- [API documentation for roles](/api-docs/acl/roles#sample-payload)

## Node Identities

Node identities are configuration blocks that you can add to role configurations or specify when linking tokens to policies. The are used during the authorization process to automatically generate a policy for the node(s) specifed. You can specify the token linked to the policy in the [`acl_tokens_agent`](/docs/agent/options#acl_tokens_agent) field when configuring the agent.

Node identities enable you to quickly construct policies for nodes, rather than creating identical polices for each service.

Refer to the following topics for additional information about node identities:

- [Node Identities](/docs/security/acl/acl-roles#node-identities)
- [API documentation for roles](/api-docs/acl/roles#sample-payload)<|MERGE_RESOLUTION|>--- conflicted
+++ resolved
@@ -7,11 +7,7 @@
 
 # Access Control List (ACL) Overview
 
-<<<<<<< HEAD
-This topic describes core concepts associated with the optioal access control list (ACL) system shipped with Consul. ACLs authenticate requests and authorize access to resources. They also control access to the Consul UI, API, and CLI, as well as secure service-to-service and agent-to-agent communication.
-=======
 This topic describes core concepts associated with the optional access control list (ACL) system shipped with Consul. ACLs authenticate requests and authorize access to resources. They also control access to the Consul UI, API, and CLI, as well as secure service-to-service and agent-to-agent communication.
->>>>>>> 6fe7b5cc
 
 Refer to the following tutorials for step-by-step instructions on how to get started using ACLs:
 
